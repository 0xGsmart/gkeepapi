# -*- coding: utf-8 -*-
"""
.. moduleauthor:: Kai <z@kwi.li>
"""

__version__ = '0.11.10'

import logging
import re
import time
import random
import json

from uuid import getnode as get_mac

import six
import gpsoauth
import requests

from . import node as _node
from . import exception

logger = logging.getLogger(__name__)

try:
    Pattern = re._pattern_type # pylint: disable=protected-access
except AttributeError:
    Pattern = re.Pattern # pylint: disable=no-member

class APIAuth(object):
    """Authentication token manager"""
    def __init__(self, scopes):
        self._master_token = None
        self._auth_token = None
        self._email = None
        self._android_id = None
        self._scopes = scopes

    def login(self, email, password, android_id):
        """Authenticate to Google with the provided credentials.

        Args:
            email (str): The account to use.
            password (str): The account password.
            android_id (str): An identifier for this client.

        Raises:
            LoginException: If there was a problem logging in.
        """
        self._email = email
        self._android_id = android_id

        # Obtain a master token.
        res = gpsoauth.perform_master_login(
            self._email, password, self._android_id
        )
        # Bail if no token was returned.
        if 'Token' not in res:
            raise exception.LoginException(
                res.get('Error'), res.get('ErrorDetail')
            )
        self._master_token = res['Token']

        # Obtain an OAuth token.
        self.refresh()
        return True

    def load(self, email, master_token, android_id):
        """Authenticate to Google with the provided master token.

        Args:
            email (str): The account to use.
            master_token (str): The master token.
            android_id (str): An identifier for this client.

        Raises:
            LoginException: If there was a problem logging in.
        """
        self._email = email
        self._android_id = android_id
        self._master_token = master_token

        # Obtain an OAuth token.
        self.refresh()
        return True

    def getMasterToken(self):
        """Gets the master token.

        Returns:
            str: The account master token.
        """
        return self._master_token

    def setMasterToken(self, master_token):
        """Sets the master token. This is useful if you'd like to authenticate
        with the API without providing your username & password.
        Do note that the master token has full access to your account.

        Args:
            master_token (str): The account master token.
        """
        self._master_token = master_token

    def getEmail(self):
        """Gets the account email.

        Returns:
            str: The account email.
        """
        return self._email

    def setEmail(self, email):
        """Gets the account email.

        Args:
            email (str): The account email.
        """
        self._email = email

    def getAndroidId(self):
        """Gets the device id.

        Returns:
            str: The device id.
        """
        return self._android_id

    def setAndroidId(self, android_id):
        """Sets the device id.

        Args:
            android_id (str): The device id.
        """
        self._android_id = android_id

    def getAuthToken(self):
        """Gets the auth token.

        Returns:
            Union[str, None]: The auth token.
        """
        return self._auth_token

    def refresh(self):
        """Refresh the OAuth token.

        Returns:
            string: The auth token.

        Raises:
            LoginException: If there was a problem refreshing the OAuth token.
        """
        # Obtain an OAuth token with the necessary scopes by pretending to be
        # the keep android client.
        res = gpsoauth.perform_oauth(
            self._email, self._master_token, self._android_id,
            service=self._scopes,
            app='com.google.android.keep',
            client_sig='38918a453d07199354f8b19af05ec6562ced5788'
        )
        # Bail if no token was returned.
        if 'Auth' not in res:
            if 'Token' not in res:
                raise exception.LoginException(res.get('Error'))

        self._auth_token = res['Auth']
        return self._auth_token

    def logout(self):
        """Log out of the account."""
        self._master_token = None
        self._auth_token = None
        self._email = None
        self._android_id = None

class API(object):
    """Base API wrapper"""
    RETRY_CNT = 2
    def __init__(self, base_url, auth=None):
        self._session = requests.Session()
        self._auth = auth
        self._base_url = base_url
        self._session.headers.update({'User-Agent': 'gkeepapi/' + __version__})

    def getAuth(self):
        """Get authentication details for this API.

        Args:
            auth (APIAuth): The auth object
        """
        return self._auth

    def setAuth(self, auth):
        """Set authentication details for this API.

        Args:
            auth (APIAuth): The auth object
        """
        self._auth = auth

    def send(self, **req_kwargs):
        """Send an authenticated request to a Google API.
        Automatically retries if the access token has expired.

        Args:
            **req_kwargs: Arbitrary keyword arguments to pass to Requests.

        Return:
            dict: The parsed JSON response.

        Raises:
            APIException: If the server returns an error.
            LoginException: If :py:meth:`login` has not been called.
        """
        # Send a request to the API servers, with retry handling. OAuth tokens
        # are valid for several hours (as of this comment).
        i = 0
        while True:
            # Send off the request. If there was no error, we're good.
            response = self._send(**req_kwargs).json()
            if 'error' not in response:
                break

            # Otherwise, check if it was a non-401 response code. These aren't
            # handled, so bail.
            error = response['error']
            if error['code'] != 401:
                raise exception.APIException(error['code'], error)

            # If we've exceeded the retry limit, also bail.
            if i >= self.RETRY_CNT:
                raise exception.APIException(error['code'], error)

            # Otherwise, try requesting a new OAuth token.
            logger.info('Refreshing access token')
            self._auth.refresh()
            i += 1

        return response

    def _send(self, **req_kwargs):
        """Send an authenticated request to a Google API.

        Args:
            **req_kwargs: Arbitrary keyword arguments to pass to Requests.

        Return:
            requests.Response: The raw response.

        Raises:
            LoginException: If :py:meth:`login` has not been called.
        """
        # Bail if we don't have an OAuth token.
        auth_token = self._auth.getAuthToken()
        if auth_token is None:
            raise exception.LoginException('Not logged in')

        # Add the token to the request.
        req_kwargs.setdefault('headers', {
            'Authorization': 'OAuth ' + auth_token
        })

        return self._session.request(**req_kwargs)

class KeepAPI(API):
    """Low level Google Keep API client. Mimics the Android Google Keep app.

    You probably want to use :py:class:`Keep` instead.
    """
    API_URL = 'https://www.googleapis.com/notes/v1/'

    def __init__(self, auth=None):
        super(KeepAPI, self).__init__(self.API_URL, auth)

        create_time = time.time()
        self._session_id = self._generateId(create_time)

    @classmethod
    def _generateId(cls, tz):
        return 's--%d--%d' % (
            int(tz * 1000),
            random.randint(1000000000, 9999999999)
        )

    def changes(self, target_version=None, nodes=None, labels=None):
        """Sync up (and down) all changes.

        Args:
            target_version (str): The local change version.
            nodes (List[dict]): A list of nodes to sync up to the server.
            labels (List[dict]): A list of labels to sync up to the server.

        Return:
            dict: Description of all changes.

        Raises:
            APIException: If the server returns an error.
        """
        # Handle defaults.
        if nodes is None:
            nodes = []
        if labels is None:
            labels = []

        current_time = time.time()

        # Initialize request parameters.
        params = {
            'nodes': nodes,
            'clientTimestamp': _node.NodeTimestamps.int_to_str(current_time),
            'requestHeader': {
                'clientSessionId': self._session_id,
                'clientPlatform': 'ANDROID',
                'clientVersion': {
                    'major': '9',
                    'minor': '9',
                    'build': '9',
                    'revision': '9'
                },
                'capabilities': [
                    {'type': 'NC'}, # Color support (Send note color)
                    {'type': 'PI'}, # Pinned support (Send note pinned)
                    {'type': 'LB'}, # Labels support (Send note labels)
                    {'type': 'AN'}, # Annotations support (Send annotations)
                    {'type': 'SH'}, # Sharing support
                    {'type': 'DR'}, # Drawing support
                    {'type': 'TR'}, # Trash support (Stop setting the delete timestamp)
                    {'type': 'IN'}, # Indentation support (Send listitem parent)

                    {'type': 'SNB'}, # Allows modification of shared notes?
                    {'type': 'MI'}, # Concise blob info?
                    {'type': 'CO'}, # VSS_SUCCEEDED when off?

                    # TODO: Figure out what these do:
                    # {'type': 'EC'}, # ???
                    # {'type': 'RB'}, # Rollback?
                    # {'type': 'EX'}, # ???
                ]
            },
        }

        # Add the targetVersion if set. This tells the server what version the
        # client is currently at.
        if target_version is not None:
            params['targetVersion'] = target_version

        # Add any new or updated labels to the request.
        if labels:
            params['userInfo'] = {
                'labels': labels
            }

        logger.debug('Syncing %d labels and %d nodes', len(labels), len(nodes))

        return self.send(
            url=self._base_url + 'changes',
            method='POST',
            json=params
        )

class MediaAPI(API):
    """Low level Google Media API client. Mimics the Android Google Keep app.

    You probably want to use :py:class:`Keep` instead.
    """
    API_URL = 'https://keep.google.com/media/v2/'

    def __init__(self, auth=None):
        super(MediaAPI, self).__init__(self.API_URL, auth)

    def get(self, blob):
        """Get the canonical link to a media blob.

        Args:
            blob (gkeepapi.node.Blob): The blob.

        Returns:
            str: A link to the media.
        """
        url = self._base_url + blob.parent.server_id + '/' + blob.server_id
        if blob.blob.type == _node.BlobType.Drawing:
            url += '/' + blob.blob._drawing_info.drawing_id
        return self._send(
            url=url,
            method='GET',
            allow_redirects=False
        ).headers['location']

class RemindersAPI(API):
    """Low level Google Reminders API client. Mimics the Android Google Keep app.

    You probably want to use :py:class:`Keep` instead.
    """
    API_URL = 'https://www.googleapis.com/reminders/v1internal/reminders/'

    def __init__(self, auth=None):
        super(RemindersAPI, self).__init__(self.API_URL, auth)
        self.static_params = {
            "taskList": [
                {"systemListId": "MEMENTO"},
            ],
            "requestParameters": {
                "userAgentStructured": {
                    "clientApplication": "KEEP",
                    "clientApplicationVersion": {
                        "major": "9", "minor": "9.9.9.9",
                    },
                    "clientPlatform": "ANDROID",
                },
            },
        }

<<<<<<< HEAD
    def create(self,note_id, note_server_id, date_str = "2020/1/21", time_str = "08:22:33"):
        """Create a new reminder.

        Given parameters are the note id and the note server id.
        I.e.:
        gnotes = keep.all()
        note = gnotes[0]
        note_id = note.id
        note_server_id = note.server_id

        date_str follows a YYYY/m/d formating

        This will create a reminder for the first note. This method does not need to use keep.sync() to sync the reminders

        """
        year, month, day = date_str.split("/")
        year, month, day = int(year), int(month), int(day)
        hour, minutes, seconds = time_str.split(":")
        hour, minutes, seconds = int(hour), int(minutes), int(seconds)

        params = {}
        params.update(self.static_params)

        params.update({'task': {
                'dueDate': {'year': year,
                'month': month,
                'day': day,
                'time': {'hour': hour, 'minute': minutes, 'second': seconds}},
                'snoozed': True,
                'extensions': {'keepExtension': {'reminderVersion': 'V2',
                'clientNoteId': note_id,
                'serverNoteId': note_server_id}}},
                'taskId': {'clientAssignedId': 'KEEP/v2/'+ note_server_id}})

=======
    def create(self, note_id, note_server_id, dtime):
       
        """Create a new reminder.
        Given parameters are the note id and the note server id. 
        I.e.:
        gnotes = keep.all()
        note = gnotes[x]
        note_id = note.id
        note_server_id = note.server_id
    
        dtime is a datetime.datetime object
        
        This will create a reminder for the x note. This method does not need to use keep.sync() to sync the reminders
        """
        
        params = {}
        params.update(self.static_params)
        
        params.update({
            'task': {
                'dueDate': {
                    'year': dtime.year,
                    'month': dtime.month,
                    'day': dtime.day,
                    'time': {
                        'hour': dtime.hour, 
                        'minute': dtime.minute, 
                        'second': dtime.second
                    }
                },
                'snoozed': True, 
                'extensions': {
                    'keepExtension': {
                        'reminderVersion': 'V2', 
                        'clientNoteId': note_id, 
                        'serverNoteId': note_server_id
                    }
                }
            }, 
            'taskId': {
                'clientAssignedId': 'KEEP/v2/'+ note_server_id
            }
        }
        )
 
>>>>>>> f8e69c21
        return self.send(
            url=self._base_url + 'create',
            method='POST',
            json=params
        )
    
    def update(self, note_id, note_server_id, dtime):
        
        """ Updates existing reminder. 
        Given parameters are the note id and the note server id. 
        I.e.:
        gnotes = keep.all()
        note = gnotes[x], being x an arbitrary note number
        note_id = note.id
        note_server_id = note.server_id
        
        dtime is a datetime.datetime object

        This will update an existing reminder for the indicated note. 
        This method does not need to use keep.sync() to update the reminders
        
        """
        params = {}
        params.update(self.static_params)
       
        params.update({
            "taskId": {
                "clientAssignedId": 'KEEP/v2/' + note_server_id
            }, 
            "newTask": {
                "dueDate": {
                    "year": dtime.year, 
                    "month": dtime.month, 
                    "day": dtime.day, 
                    "time": {
                        "hour": dtime.hour, 
                        "minute":dtime.minute, 
                        "second":dtime.second
                    }
                },
                "snoozed":True, 
                "extensions": {
                    "keepExtension": {
                        "reminderVersion":"V2", 
                        "clientNoteId": note_id, 
                        "serverNoteId": note_server_id
                    }
                }
            }, 
            "updateMask": {
                "updateField": ["ARCHIVED", "DUE_DATE", "EXTENSIONS", "LOCATION", "TITLE"]
            }
        }
        )

<<<<<<< HEAD
    def update(self,note_id, note_server_id, date_str = "2020/1/21",time_str = "08:22:33"):

        """ Updates existing reminder.

        Given parameters are the note id and the note server id.
        I.e.:
        gnotes = keep.all()
        note = gnotes[x], being x an arbitrary note number
        note_id = note.id
        note_server_id = note.server_id

        date_str follows a YYYY/m/d formating

        This will update an existing reminder for the indicated note.
        This method does not need to use keep.sync() to update the reminders

        """
        year, month, day = date_str.split("/")
        year, month, day = int(year), int(month), int(day)
        hour, minutes, seconds = time_str.split(":")
        hour, minutes, seconds = int(hour), int(minutes), int(seconds)

        params = {}
        params.update(self.static_params)

        params.update({"taskId":{"clientAssignedId":'KEEP/v2/'+ note_server_id},
                       "newTask":{"dueDate":{"year":year,"month":month,"day":day,
                                             "time":{"hour":hour,"minute":minutes,"second":seconds}},
                                  "snoozed":True,
                                  "extensions":{"keepExtension":{"reminderVersion":"V2",
                                                                                "clientNoteId":note_id,"serverNoteId":note_server_id}}},
                       "updateMask":{"updateField":["ARCHIVED","DUE_DATE","EXTENSIONS","LOCATION","TITLE"]}})

=======
>>>>>>> f8e69c21
        return self.send(
            url=self._base_url + 'update',
            method='POST',
            json=params
        )
<<<<<<< HEAD

    def delete(self, note_server_id):
        """ Deletes existing reminder.

        Given parameters are the note id and the note server id.
=======
    
def delete(self, note_server_id):
        """ Deletes existing reminder. 
        
        Given parameters are the note id and the note server id. 
>>>>>>> f8e69c21
        I.e.:
        gnotes = keep.all()
        note = gnotes[x], being x an arbitrary note number
        note_server_id = note.server_id

<<<<<<< HEAD
        This will delete an existing reminder for the indicated note.
        This method does not need to use keep.sync() to update the reminders

        """

        params = {}
        params.update(self.static_params)

        params.update({"batchedRequest":
                   [{"deleteTask":{"taskId":
                                   [{"clientAssignedId":'KEEP/v2/'+ note_server_id}]}}]})

        return self.send(
            url=self._base_url + 'batchmutate',
            method='POST',
            json=params
        )


=======
        This will delete an existing reminder for the indicated note, x. 
        This method does not need to use keep.sync() to update the reminders
        
        """
   
        params = {}
        params.update(self.static_params)
       
        params.update({
            "batchedRequest": [
                {
                    "deleteTask": {
                        "taskId": [
                            {
                                "clientAssignedId": 'KEEP/v2/' + note_server_id
                            }
                        ]
                    }
                }
            ]
        }
        )
        
        return self.send(
            url = self._base_url + 'batchmutate',
            method = 'POST',
            json = params
        )
    
    
>>>>>>> f8e69c21
    def list(self, master=True):
        """List current reminders.
        """
        params = {}
        params.update(self.static_params)

        if master:
            params.update({
                "recurrenceOptions": {
                    "collapseMode": "MASTER_ONLY",
                },
                "includeArchived": True,
                "includeDeleted": False,
            })
        else:
            current_time = time.time()
            start_time = int((current_time - (365 * 24 * 60 * 60)) * 1000)
            end_time = int((current_time + (24 * 60 * 60)) * 1000)

            params.update({
                "recurrenceOptions": {
                    "collapseMode":"INSTANCES_ONLY",
                    "recurrencesOnly": True,
                },
                "includeArchived": False,
                "includeCompleted": False,
                "includeDeleted": False,
                "dueAfterMs": start_time,
                "dueBeforeMs": end_time,
                "recurrenceId": [],
            })

        return self.send(
            url=self._base_url + 'list',
            method='POST',
            json=params
        )

    def history(self, storage_version):
        """Get reminder changes.
        """
        params = {
            "storageVersion": storage_version,
            "includeSnoozePresetUpdates": True,
        }
        params.update(self.static_params)

        return self.send(
            url=self._base_url + 'history',
            method='POST',
            json=params
        )

    def update(self):
        """Sync up changes to reminders.
        """
        params = {}
        return self.send(
            url=self._base_url + 'update',
            method='POST',
            json=params
        )

class Keep(object):
    """High level Google Keep client.

    Stores a local copy of the Keep node tree. To start, first login::

        keep.login('...', '...')

    Individual Notes can be retrieved by id::

        some_note = keep.get('some_id')

    New Notes can be created::

        new_note = keep.createNote()

    These Notes can then be modified::

        some_note.text = 'Test'
        new_note.text = 'Text'

    These changes are automatically detected and synced up with::

        keep.sync()
    """
    OAUTH_SCOPES = 'oauth2:https://www.googleapis.com/auth/memento https://www.googleapis.com/auth/reminders'

    def __init__(self):
        self._keep_api = KeepAPI()
        self._reminders_api = RemindersAPI()
        self._media_api = MediaAPI()
        self._keep_version = None
        self._reminder_version = None
        self._labels = {}
        self._nodes = {}
        self._sid_map = {}

        self._clear()

    def _clear(self):
        self._keep_version = None
        self._reminder_version = None
        self._labels = {}
        self._nodes = {}
        self._sid_map = {}

        root_node = _node.Root()
        self._nodes[_node.Root.ID] = root_node

    def login(self, username, password, state=None, sync=True):
        """Authenticate to Google with the provided credentials & sync.

        Args:
            email (str): The account to use.
            password (str): The account password.
            state (dict): Serialized state to load.

        Raises:
            LoginException: If there was a problem logging in.
        """
        auth = APIAuth(self.OAUTH_SCOPES)

        ret = auth.login(username, password, get_mac())
        if ret:
            self.load(auth, state, sync)

        return ret

    def resume(self, email, master_token, state=None, sync=True):
        """Authenticate to Google with the provided master token & sync.

        Args:
            email (str): The account to use.
            master_token (str): The master token.
            state (dict): Serialized state to load.

        Raises:
            LoginException: If there was a problem logging in.
        """
        auth = APIAuth(self.OAUTH_SCOPES)

        ret = auth.load(email, master_token, android_id=get_mac())
        if ret:
            self.load(auth, state, sync)

        return ret

    def getMasterToken(self):
        """Get master token for resuming.

        Returns:
            str: The master token.
        """
        return self._keep_api.getAuth().getMasterToken()

    def load(self, auth, state=None, sync=True):
        """Authenticate to Google with a prepared authentication object & sync.
        Args:
            auth (APIAuth): Authentication object.
            state (dict): Serialized state to load.

        Raises:
            LoginException: If there was a problem logging in.
        """
        self._keep_api.setAuth(auth)
        self._reminders_api.setAuth(auth)
        self._media_api.setAuth(auth)
        if state is not None:
            self.restore(state)
        if sync:
            self.sync(True)

    def dump(self):
        """Serialize note data.

        Args:
            state (dict): Serialized state to load.
        """
        # Find all nodes manually, as the Keep object isn't aware of new
        # ListItems until they've been synced to the server.
        nodes = []
        for node in self.all():
            nodes.append(node)
            for child in node.children:
                nodes.append(child)
        return {
            'keep_version': self._keep_version,
            'labels': [label.save(False) for label in self.labels()],
            'nodes': [node.save(False) for node in nodes]
        }

    def restore(self, state):
        """Unserialize saved note data.

        Args:
            state (dict): Serialized state to load.
        """
        self._clear()
        self._parseUserInfo({'labels': state['labels']})
        self._parseNodes(state['nodes'])
        self._keep_version = state['keep_version']

    def get(self, node_id):
        """Get a note with the given ID.

        Args:
            node_id (str): The note ID.

        Returns:
            gkeepapi.node.TopLevelNode: The Note or None if not found.
        """
        return \
            self._nodes[_node.Root.ID].get(node_id) or \
            self._nodes[_node.Root.ID].get(self._sid_map.get(node_id))

    def add(self, node):
        """Register a top level node (and its children) for syncing up to the server. There's no need to call this for nodes created by
        :py:meth:`createNote` or :py:meth:`createList` as they are automatically added.

            LoginException: If :py:meth:`login` has not been called.
        Args:
            node (gkeepapi.node.Node): The node to sync.

        Raises:
            Invalid: If the parent node is not found.
        """
        if node.parent_id != _node.Root.ID:
            raise exception.InvalidException('Not a top level node')

        self._nodes[node.id] = node
        self._nodes[node.parent_id].append(node, False)

    def find(self, query=None, func=None, labels=None, colors=None, pinned=None, archived=None, trashed=False): # pylint: disable=too-many-arguments
        """Find Notes based on the specified criteria.

        Args:
            query (Union[_sre.SRE_Pattern, str, None]): A str or regular expression to match against the title and text.
            func (Union[callable, None]): A filter function.
            labels (Union[List[str], None]): A list of label ids or objects to match. An empty list matches notes with no labels.
            colors (Union[List[str], None]): A list of colors to match.
            pinned (Union[bool, None]): Whether to match pinned notes.
            archived (Union[bool, None]): Whether to match archived notes.
            trashed (Union[bool, None]): Whether to match trashed notes.

        Return:
            List[gkeepapi.node.TopLevelNode]: Results.
        """
        if labels is not None:
            labels = [i.id if isinstance(i, _node.Label) else i for i in labels]

        return (node for node in self.all() if
            # Process the query.
            (query is None or (
                (isinstance(query, six.string_types) and (query in node.title or query in node.text)) or
                (isinstance(query, Pattern) and (
                    query.search(node.title) or query.search(node.text)
                ))
            )) and
            # Process the func.
            (func is None or func(node)) and \
            # Process the labels.
            (labels is None or \
             (not labels and not node.labels.all()) or \
             (any((node.labels.get(i) is not None for i in labels)))
            ) and \
            # Process the colors.
            (colors is None or node.color in colors) and \
            # Process the pinned state.
            (pinned is None or node.pinned == pinned) and \
            # Process the archive state.
            (archived is None or node.archived == archived) and \
            # Process the trash state.
            (trashed is None or node.trashed == trashed)
        )

    def createNote(self, title=None, text=None):
        """Create a new managed note. Any changes to the note will be uploaded when :py:meth:`sync` is called.

        Args:
            title (str): The title of the note.
            text (str): The text of the note.

        Returns:
            gkeepapi.node.List: The new note.
        """
        node = _node.Note()
        if title is not None:
            node.title = title
        if text is not None:
            node.text = text
        self.add(node)
        return node

    def createList(self, title=None, items=None):
        """Create a new list and populate it. Any changes to the note will be uploaded when :py:meth:`sync` is called.

        Args:
            title (str): The title of the list.
            items (List[(str, bool)]): A list of tuples. Each tuple represents the text and checked status of the listitem.

        Returns:
            gkeepapi.node.List: The new list.
        """
        if items is None:
            items = []

        node = _node.List()
        if title is not None:
            node.title = title
        for text, checked in items:
            node.add(text, checked)
        self.add(node)
        return node

    def createLabel(self, name):
        """Create a new label.

        Args:
            name (str): Label name.

        Returns:
            gkeepapi.node.Label: The new label.

        Raises:
            LabelException: If the label exists.
        """
        if self.findLabel(name):
            raise exception.LabelException('Label exists')
        node = _node.Label()
        node.name = name
        self._labels[node.id] = node # pylint: disable=protected-access
        return node

    def findLabel(self, query, create=False):
        """Find a label with the given name.

        Args:
            name (Union[_sre.SRE_Pattern, str]): A str or regular expression to match against the name.
            create (bool): Whether to create the label if it doesn't exist (only if name is a str).

        Returns:
            Union[gkeepapi.node.Label, None]: The label.
        """
        is_str = isinstance(query, six.string_types)
        name = None
        if is_str:
            name = query
            query = query.lower()

        for label in self._labels.values():
            # Match the label against query, which may be a str or Pattern.
            if (is_str and query == label.name.lower()) or \
                (isinstance(query, Pattern) and query.search(label.name)):
                return label

        return self.createLabel(name) if create and is_str else None

    def getLabel(self, label_id):
        """Get an existing label.

        Args:
            label_id (str): Label id.

        Returns:
            Union[gkeepapi.node.Label, None]: The label.
        """
        return self._labels.get(label_id)

    def deleteLabel(self, label_id):
        """Deletes a label.

        Args:
            label_id (str): Label id.
        """
        if label_id not in self._labels:
            return

        label = self._labels[label_id]
        label.delete()
        for node in self.all():
            node.labels.remove(label)

    def labels(self):
        """Get all labels.

        Returns:
            List[gkeepapi.node.Label]: Labels
        """
        return self._labels.values()

    def getMediaLink(self, blob):
        """Get the canonical link to media.

        Args:
            blob (gkeepapi.node.Blob): The media resource.

        Returns:
            str: A link to the media.
        """
        return self._media_api.get(blob)

    def all(self):
        """Get all Notes.

        Returns:
            List[gkeepapi.node.TopLevelNode]: Notes
        """
        return self._nodes[_node.Root.ID].children

    def sync(self, resync=False):
        """Sync the local Keep tree with the server. If resyncing, local changes will be destroyed. Otherwise, local changes to notes, labels and reminders will be detected and synced up.

        Args:
            resync (bool): Whether to resync data.

        Raises:
            SyncException: If there is a consistency issue.
        """
        # Clear all state if we want to resync.
        if resync:
            self._clear()

        # Sync reminders. Fetch updates until we reach the newest version.
        while True:
            logger.debug('Starting reminder sync: %s', self._reminder_version)
            changes = self._reminders_api.list()

            # Hydrate the individual "tasks".
            if 'task' in changes:
                self._parseTasks(changes['task'])

            self._reminder_version = changes['storageVersion']
            logger.debug('Finishing sync: %s', self._reminder_version)

            # Check if we've reached the newest version.
            history = self._reminders_api.history(self._reminder_version)
            if self._reminder_version == history['highestStorageVersion']:
                break

        # Sync notes. Fetch updates until we reach the newest version.
        while True:
            logger.debug('Starting keep sync: %s', self._keep_version)

            # Collect any changes and send them up to the server.
            labels_updated = any((i.dirty for i in self._labels.values()))
            changes = self._keep_api.changes(
                target_version=self._keep_version,
                nodes=[i.save() for i in self._findDirtyNodes()],
                labels=[i.save() for i in self._labels.values()] if labels_updated else None,
            )

            if changes.get('forceFullResync'):
                raise exception.ResyncRequiredException('Full resync required')

            if changes.get('upgradeRecommended'):
                raise exception.UpgradeRecommendedException('Upgrade recommended')

            # Hydrate labels.
            if 'userInfo' in changes:
                self._parseUserInfo(changes['userInfo'])

            # Hydrate notes and any children.
            if 'nodes' in changes:
                self._parseNodes(changes['nodes'])

            self._keep_version = changes['toVersion']
            logger.debug('Finishing sync: %s', self._keep_version)

            # Check if there are more changes to retrieve.
            if not changes['truncated']:
                break

        if _node.DEBUG:
            self._clean()

    def _parseTasks(self, raw):
        pass

    def _parseNodes(self, raw): # pylint: disable=too-many-branches
        created_nodes = []
        deleted_nodes = []
        listitem_nodes = []

        # Loop over each updated node.
        for raw_node in raw:
            # If the id exists, then we already know about it. In other words,
            # update a local node.
            if raw_node['id'] in self._nodes:
                node = self._nodes[raw_node['id']]

                if 'parentId' in raw_node:
                    # If the parentId field is set, this is an update. Load it
                    # into the existing node.
                    node.load(raw_node)
                    self._sid_map[node.server_id] = node.id
                    logger.debug('Updated node: %s', raw_node['id'])
                else:
                    # Otherwise, this node has been deleted. Add it to the list.
                    deleted_nodes.append(node)

            else:
                # Otherwise, this is a new node. Attempt to hydrate it.
                node = _node.from_json(raw_node)
                if node is None:
                    logger.debug('Discarded unknown node')
                else:
                    # Append the new node into the node tree.
                    self._nodes[raw_node['id']] = node
                    self._sid_map[node.server_id] = node.id
                    created_nodes.append(node)
                    logger.debug('Created node: %s', raw_node['id'])

            # If the node is a listitem, keep track of it.
            if isinstance(node, _node.ListItem):
                listitem_nodes.append(node)

        # Attach each listitem to its parent list. Indented items point to their
        # parent listitem, so we need to traverse up until we reach the list.
        for node in listitem_nodes:
            prev = node.prev_super_list_item_id
            curr = node.super_list_item_id
            if prev == curr:
                continue

            # Apply proper indentation.
            if prev is not None and prev in self._nodes:
                self._nodes[prev].dedent(node, False)
            if curr is not None and curr in self._nodes:
                self._nodes[curr].indent(node, False)

        # Attach created nodes to the tree.
        for node in created_nodes:
            logger.debug('Attached node: %s to %s',
                node.id if node else None,
                node.parent_id if node else None
            )
            parent_node = self._nodes.get(node.parent_id)
            parent_node.append(node, False)

        # Detach deleted nodes from the tree.
        for node in deleted_nodes:
            node.parent.remove(node)
            del self._nodes[node.id]
            if node.server_id is not None:
                del self._sid_map[node.server_id]
            logger.debug('Deleted node: %s', node.id)

        # Hydrate label references in notes.
        for node in self.all():
            for label_id in node.labels._labels: # pylint: disable=protected-access
                node.labels._labels[label_id] = self._labels.get(label_id) # pylint: disable=protected-access

    def _parseUserInfo(self, raw):
        labels = {}
        if 'labels' in raw:
            for label in raw['labels']:
                # If the mainId field exists, this is an update.
                if label['mainId'] in self._labels:
                    node = self._labels[label['mainId']]
                    # Remove this key from our list of labels.
                    del self._labels[label['mainId']]
                    logger.debug('Updated label: %s', label['mainId'])
                else:
                    # Otherwise, this is a brand new label.
                    node = _node.Label()
                    logger.debug('Created label: %s', label['mainId'])
                node.load(label)
                labels[label['mainId']] = node

        # All remaining labels are deleted.
        for label_id in self._labels:
            logger.debug('Deleted label: %s', label_id)

        self._labels = labels

    def _findDirtyNodes(self):
        # Find nodes that aren't in our internal nodes list and insert them.
        for node in list(self._nodes.values()):
            for child in node.children:
                if not child.id in self._nodes:
                    self._nodes[child.id] = child

        nodes = []
        # Collect all dirty nodes (any nodes from above will be caught too).
        for node in self._nodes.values():
            if node.dirty:
                nodes.append(node)

        return nodes

    def _clean(self):
        """Recursively check that all nodes are reachable."""
        found_ids = {}
        nodes = [self._nodes[_node.Root.ID]]

        # Enumerate all nodes from the root node
        while nodes:
            node = nodes.pop()
            found_ids[node.id] = None
            nodes = nodes + node.children

        # Find nodes that can't be reached from the root
        for node_id in self._nodes:
            if node_id in found_ids:
                continue
            logger.error('Dangling node: %s', node_id)

        # Find nodes that don't exist in the collection
        for node_id in found_ids:
            if node_id in self._nodes:
                continue
            logger.error('Unregistered node: %s', node_id)<|MERGE_RESOLUTION|>--- conflicted
+++ resolved
@@ -411,46 +411,9 @@
             },
         }
 
-<<<<<<< HEAD
-    def create(self,note_id, note_server_id, date_str = "2020/1/21", time_str = "08:22:33"):
+    def create(self, note_id, note_server_id, dtime):
         """Create a new reminder.
-
         Given parameters are the note id and the note server id.
-        I.e.:
-        gnotes = keep.all()
-        note = gnotes[0]
-        note_id = note.id
-        note_server_id = note.server_id
-
-        date_str follows a YYYY/m/d formating
-
-        This will create a reminder for the first note. This method does not need to use keep.sync() to sync the reminders
-
-        """
-        year, month, day = date_str.split("/")
-        year, month, day = int(year), int(month), int(day)
-        hour, minutes, seconds = time_str.split(":")
-        hour, minutes, seconds = int(hour), int(minutes), int(seconds)
-
-        params = {}
-        params.update(self.static_params)
-
-        params.update({'task': {
-                'dueDate': {'year': year,
-                'month': month,
-                'day': day,
-                'time': {'hour': hour, 'minute': minutes, 'second': seconds}},
-                'snoozed': True,
-                'extensions': {'keepExtension': {'reminderVersion': 'V2',
-                'clientNoteId': note_id,
-                'serverNoteId': note_server_id}}},
-                'taskId': {'clientAssignedId': 'KEEP/v2/'+ note_server_id}})
-
-=======
-    def create(self, note_id, note_server_id, dtime):
-       
-        """Create a new reminder.
-        Given parameters are the note id and the note server id. 
         I.e.:
         gnotes = keep.all()
         note = gnotes[x]
@@ -492,32 +455,29 @@
         }
         )
  
->>>>>>> f8e69c21
         return self.send(
             url=self._base_url + 'create',
             method='POST',
             json=params
         )
-    
+
     def update(self, note_id, note_server_id, dtime):
-        
-        """ Updates existing reminder. 
-        Given parameters are the note id and the note server id. 
+        """ Updates existing reminder.
+        Given parameters are the note id and the note server id.
         I.e.:
         gnotes = keep.all()
         note = gnotes[x], being x an arbitrary note number
         note_id = note.id
         note_server_id = note.server_id
-        
         dtime is a datetime.datetime object
 
-        This will update an existing reminder for the indicated note. 
+        This will update an existing reminder for the indicated note.
         This method does not need to use keep.sync() to update the reminders
-        
+
         """
         params = {}
         params.update(self.static_params)
-       
+
         params.update({
             "taskId": {
                 "clientAssignedId": 'KEEP/v2/' + note_server_id
@@ -548,94 +508,28 @@
         }
         )
 
-<<<<<<< HEAD
-    def update(self,note_id, note_server_id, date_str = "2020/1/21",time_str = "08:22:33"):
-
-        """ Updates existing reminder.
+        return self.send(
+            url=self._base_url + 'update',
+            method='POST',
+            json=params
+        )
+
+    def delete(self, note_server_id):
+        """ Deletes existing reminder.
 
         Given parameters are the note id and the note server id.
         I.e.:
         gnotes = keep.all()
         note = gnotes[x], being x an arbitrary note number
-        note_id = note.id
         note_server_id = note.server_id
 
-        date_str follows a YYYY/m/d formating
-
-        This will update an existing reminder for the indicated note.
+        This will delete an existing reminder for the indicated note, x. 
         This method does not need to use keep.sync() to update the reminders
 
         """
-        year, month, day = date_str.split("/")
-        year, month, day = int(year), int(month), int(day)
-        hour, minutes, seconds = time_str.split(":")
-        hour, minutes, seconds = int(hour), int(minutes), int(seconds)
 
         params = {}
         params.update(self.static_params)
-
-        params.update({"taskId":{"clientAssignedId":'KEEP/v2/'+ note_server_id},
-                       "newTask":{"dueDate":{"year":year,"month":month,"day":day,
-                                             "time":{"hour":hour,"minute":minutes,"second":seconds}},
-                                  "snoozed":True,
-                                  "extensions":{"keepExtension":{"reminderVersion":"V2",
-                                                                                "clientNoteId":note_id,"serverNoteId":note_server_id}}},
-                       "updateMask":{"updateField":["ARCHIVED","DUE_DATE","EXTENSIONS","LOCATION","TITLE"]}})
-
-=======
->>>>>>> f8e69c21
-        return self.send(
-            url=self._base_url + 'update',
-            method='POST',
-            json=params
-        )
-<<<<<<< HEAD
-
-    def delete(self, note_server_id):
-        """ Deletes existing reminder.
-
-        Given parameters are the note id and the note server id.
-=======
-    
-def delete(self, note_server_id):
-        """ Deletes existing reminder. 
-        
-        Given parameters are the note id and the note server id. 
->>>>>>> f8e69c21
-        I.e.:
-        gnotes = keep.all()
-        note = gnotes[x], being x an arbitrary note number
-        note_server_id = note.server_id
-
-<<<<<<< HEAD
-        This will delete an existing reminder for the indicated note.
-        This method does not need to use keep.sync() to update the reminders
-
-        """
-
-        params = {}
-        params.update(self.static_params)
-
-        params.update({"batchedRequest":
-                   [{"deleteTask":{"taskId":
-                                   [{"clientAssignedId":'KEEP/v2/'+ note_server_id}]}}]})
-
-        return self.send(
-            url=self._base_url + 'batchmutate',
-            method='POST',
-            json=params
-        )
-
-
-=======
-        This will delete an existing reminder for the indicated note, x. 
-        This method does not need to use keep.sync() to update the reminders
-        
-        """
-   
-        params = {}
-        params.update(self.static_params)
-       
         params.update({
             "batchedRequest": [
                 {
@@ -650,15 +544,14 @@
             ]
         }
         )
-        
+
         return self.send(
             url = self._base_url + 'batchmutate',
             method = 'POST',
             json = params
         )
-    
-    
->>>>>>> f8e69c21
+
+
     def list(self, master=True):
         """List current reminders.
         """
