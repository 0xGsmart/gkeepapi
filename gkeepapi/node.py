--- conflicted
+++ resolved
@@ -1792,19 +1792,8 @@
     return node
 
 if DEBUG:
-<<<<<<< HEAD
     Node.__load = cls._load # pylint: disable=protected-access
     def _load(self, raw): # pylint: disable=missing-docstring
         self.__load(raw) # pylint: disable=protected-access
         self._find_discrepancies(raw) # pylint: disable=protected-access
-    cls._load = load
-=======
-    _instrumentable_classes = [
-        WebLink, Category, TaskAssist, NodeAnnotations, NodeTimestamps,
-        NodeSettings, NodeLabels, Note, List, ListItem, NodeAudio,
-        NodeSettings, NodeLabels, NodeCollaborators, Note, List, ListItem, NodeAudio,
-        NodeImage, NodeDrawing, Blob, Label
-    ]
-    for icls in _instrumentable_classes:
-        _instrument_load(icls)
->>>>>>> 85554739
+    cls._load = load